#!/usr/bin/make -f
# -*- makefile -*-

# Uncomment this to turn on verbose mode.
#export DH_VERBOSE=1

build: build-stamp
build-stamp:
	dh_testdir

	# Add here commands to compile the package.
	python setup.py build
	debian_bundle/doc-debtags > README.debtags

	touch $@

clean:
	dh_testdir
	dh_testroot
	rm -f build-stamp

	# Add here commands to clean up after the build process.
	python setup.py clean
	rm -rf build/
	rm -f README.debtags

	dh_clean

install: build
	dh_testdir
	dh_testroot
	dh_clean
	dh_installdirs

	# Add here commands to install the package into debian/tmp
	python setup.py install --root=$(CURDIR)/debian/python-debian --no-compile


# Build architecture-independent files here.
binary-indep: build install
	dh_testdir
	dh_testroot
	dh_installchangelogs
	dh_installdocs
	dh_installexamples
<<<<<<< HEAD
	# TODO: Enrico would like to keep wxssearch out of the package
	# but so far, he has no better place for it
	#rm $(CURDIR)/debian/python-debian/usr/share/doc/python-debian/examples/wxssearch
=======
	#Enrico would like to keep wxssearch out of the package
	rm $(CURDIR)/debian/python-debian/usr/share/doc/python-debian/examples/debtags/wxssearch
>>>>>>> 16befcdb
#	dh_install
	dh_compress
	dh_fixperms
	dh_pysupport -d
	dh_installdeb
	dh_shlibdeps
	dh_gencontrol
	dh_md5sums
	dh_builddeb

# Build architecture-dependent files here.
binary-arch: build install
# We have nothing to do by default.

binary: binary-indep binary-arch
.PHONY: build clean binary-indep binary-arch binary install<|MERGE_RESOLUTION|>--- conflicted
+++ resolved
@@ -43,14 +43,10 @@
 	dh_installchangelogs
 	dh_installdocs
 	dh_installexamples
-<<<<<<< HEAD
 	# TODO: Enrico would like to keep wxssearch out of the package
 	# but so far, he has no better place for it
 	#rm $(CURDIR)/debian/python-debian/usr/share/doc/python-debian/examples/wxssearch
-=======
-	#Enrico would like to keep wxssearch out of the package
 	rm $(CURDIR)/debian/python-debian/usr/share/doc/python-debian/examples/debtags/wxssearch
->>>>>>> 16befcdb
 #	dh_install
 	dh_compress
 	dh_fixperms
